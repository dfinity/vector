use enum_dispatch::enum_dispatch;
use snafu::Snafu;

#[cfg(feature = "sources-amqp")]
pub mod amqp;
#[cfg(feature = "sources-apache_metrics")]
pub mod apache_metrics;
#[cfg(feature = "sources-aws_ecs_metrics")]
pub mod aws_ecs_metrics;
#[cfg(feature = "sources-aws_kinesis_firehose")]
pub mod aws_kinesis_firehose;
#[cfg(feature = "sources-aws_s3")]
pub mod aws_s3;
#[cfg(feature = "sources-aws_sqs")]
pub mod aws_sqs;
#[cfg(any(feature = "sources-datadog_agent"))]
pub mod datadog_agent;
#[cfg(feature = "sources-demo_logs")]
pub mod demo_logs;
#[cfg(all(unix, feature = "sources-dnstap"))]
pub mod dnstap;
#[cfg(feature = "sources-docker_logs")]
pub mod docker_logs;
#[cfg(feature = "sources-eventstoredb_metrics")]
pub mod eventstoredb_metrics;
#[cfg(feature = "sources-exec")]
pub mod exec;
#[cfg(feature = "sources-file")]
pub mod file;
#[cfg(any(
    feature = "sources-stdin",
    all(unix, feature = "sources-file-descriptor")
))]
pub mod file_descriptors;
#[cfg(feature = "sources-fluent")]
pub mod fluent;
#[cfg(feature = "sources-gcp_pubsub")]
pub mod gcp_pubsub;
#[cfg(feature = "sources-heroku_logs")]
pub mod heroku_logs;
#[cfg(feature = "sources-host_metrics")]
pub mod host_metrics;
#[cfg(feature = "sources-http_client")]
pub mod http_client;
#[cfg(feature = "sources-http_server")]
pub mod http_server;
#[cfg(feature = "sources-internal_logs")]
pub mod internal_logs;
#[cfg(feature = "sources-internal_metrics")]
pub mod internal_metrics;
#[cfg(all(unix, feature = "sources-journald"))]
pub mod journald;
#[cfg(feature = "sources-kafka")]
pub mod kafka;
#[cfg(feature = "sources-kubernetes_logs")]
pub mod kubernetes_logs;
#[cfg(all(feature = "sources-logstash"))]
pub mod logstash;
#[cfg(feature = "sources-mongodb_metrics")]
pub mod mongodb_metrics;
#[cfg(all(feature = "sources-nats"))]
pub mod nats;
#[cfg(feature = "sources-nginx_metrics")]
pub mod nginx_metrics;
#[cfg(feature = "sources-opentelemetry")]
pub mod opentelemetry;
#[cfg(feature = "sources-postgresql_metrics")]
pub mod postgresql_metrics;
#[cfg(feature = "sources-prometheus")]
pub mod prometheus;
#[cfg(feature = "sources-redis")]
pub mod redis;
#[cfg(feature = "sources-socket")]
pub mod socket;
#[cfg(feature = "sources-splunk_hec")]
pub mod splunk_hec;
#[cfg(feature = "sources-statsd")]
pub mod statsd;
#[cfg(feature = "sources-syslog")]
pub mod syslog;
#[cfg(feature = "sources-systemd_journal_gatewayd")]
pub mod systemd_journal_gatewayd;
#[cfg(feature = "sources-vector")]
pub mod vector;

pub mod util;

use vector_config::{configurable_component, NamedComponent};
use vector_core::config::{LogNamespace, Output};
pub use vector_core::source::Source;

use crate::config::{
    unit_test::{UnitTestSourceConfig, UnitTestStreamSourceConfig},
    Resource, SourceConfig, SourceContext,
};

use self::systemd_journal_gatewayd::SystemdJournalGatewaydConfig;

/// Common build errors
#[derive(Debug, Snafu)]
enum BuildError {
    #[snafu(display("URI parse error: {}", source))]
    UriParseError { source: ::http::uri::InvalidUri },
}

/// Configurable sources in Vector.
#[allow(clippy::large_enum_variant)]
#[configurable_component]
#[derive(Clone, Debug)]
#[serde(tag = "type", rename_all = "snake_case")]
#[enum_dispatch(SourceConfig)]
pub enum Sources {
    /// AMQP.
    #[cfg(feature = "sources-amqp")]
    Amqp(amqp::AmqpSourceConfig),

    /// Apache HTTP Server (HTTPD) Metrics.
    #[cfg(feature = "sources-apache_metrics")]
    ApacheMetrics(apache_metrics::ApacheMetricsConfig),

    /// AWS ECS Metrics.
    #[cfg(feature = "sources-aws_ecs_metrics")]
    AwsEcsMetrics(aws_ecs_metrics::AwsEcsMetricsSourceConfig),

    /// AWS Kinesis Firehose.
    #[cfg(feature = "sources-aws_kinesis_firehose")]
    AwsKinesisFirehose(aws_kinesis_firehose::AwsKinesisFirehoseConfig),

    /// AWS S3.
    #[cfg(feature = "sources-aws_s3")]
    AwsS3(aws_s3::AwsS3Config),

    /// AWS SQS.
    #[cfg(feature = "sources-aws_sqs")]
    AwsSqs(aws_sqs::AwsSqsConfig),

    /// Datadog Agent.
    #[cfg(feature = "sources-datadog_agent")]
    DatadogAgent(datadog_agent::DatadogAgentConfig),

    /// Demo logs.
    #[cfg(feature = "sources-demo_logs")]
    DemoLogs(demo_logs::DemoLogsConfig),

    /// DNSTAP.
    #[cfg(all(unix, feature = "sources-dnstap"))]
    Dnstap(dnstap::DnstapConfig),

    /// Docker Logs.
    #[cfg(feature = "sources-docker_logs")]
    DockerLogs(docker_logs::DockerLogsConfig),

    /// EventStoreDB Metrics.
    #[cfg(feature = "sources-eventstoredb_metrics")]
    EventstoredbMetrics(eventstoredb_metrics::EventStoreDbConfig),

    /// Exec.
    #[cfg(feature = "sources-exec")]
    Exec(exec::ExecConfig),

    /// File.
    #[cfg(feature = "sources-file")]
    File(file::FileConfig),

    /// File descriptor.
    #[cfg(all(unix, feature = "sources-file-descriptor"))]
    FileDescriptor(file_descriptors::file_descriptor::FileDescriptorSourceConfig),

    /// Fluent.
    #[cfg(feature = "sources-fluent")]
    Fluent(fluent::FluentConfig),

    /// GCP Pub/Sub.
    #[cfg(feature = "sources-gcp_pubsub")]
    GcpPubsub(gcp_pubsub::PubsubConfig),

    /// Heroku Logs.
    #[cfg(feature = "sources-heroku_logs")]
    HerokuLogs(heroku_logs::LogplexConfig),

    /// Host Metrics.
    #[cfg(feature = "sources-host_metrics")]
    HostMetrics(host_metrics::HostMetricsConfig),

    /// HTTP.
    #[cfg(feature = "sources-http_server")]
    Http(http_server::HttpConfig),

    /// HTTP Client.
    #[cfg(feature = "sources-http_client")]
    HttpClient(http_client::HttpClientConfig),

    /// HTTP Server.
    #[cfg(feature = "sources-http_server")]
    HttpServer(http_server::SimpleHttpConfig),

    /// Internal Logs.
    #[cfg(feature = "sources-internal_logs")]
    InternalLogs(internal_logs::InternalLogsConfig),

    /// Internal Metrics.
    #[cfg(feature = "sources-internal_metrics")]
    InternalMetrics(internal_metrics::InternalMetricsConfig),

    /// Journald.
    #[cfg(all(unix, feature = "sources-journald"))]
    Journald(journald::JournaldConfig),

    /// Kafka.
    #[cfg(feature = "sources-kafka")]
    Kafka(kafka::KafkaSourceConfig),

    /// Kubernetes Logs.
    #[cfg(feature = "sources-kubernetes_logs")]
    KubernetesLogs(kubernetes_logs::Config),

    /// Logstash.
    #[cfg(all(feature = "sources-logstash"))]
    Logstash(logstash::LogstashConfig),

    /// MongoDB Metrics.
    #[cfg(feature = "sources-mongodb_metrics")]
    MongodbMetrics(mongodb_metrics::MongoDbMetricsConfig),

    /// NATS.
    #[cfg(all(feature = "sources-nats"))]
    Nats(nats::NatsSourceConfig),

    /// NGINX Metrics.
    #[cfg(feature = "sources-nginx_metrics")]
    NginxMetrics(nginx_metrics::NginxMetricsConfig),

    /// OpenTelemetry.
    #[cfg(feature = "sources-opentelemetry")]
    Opentelemetry(opentelemetry::OpentelemetryConfig),

    /// PostgreSQL Metrics.
    #[cfg(feature = "sources-postgresql_metrics")]
    PostgresqlMetrics(postgresql_metrics::PostgresqlMetricsConfig),

    /// Prometheus Scrape.
    #[cfg(feature = "sources-prometheus")]
    PrometheusScrape(prometheus::PrometheusScrapeConfig),

    /// Prometheus Remote Write.
    #[cfg(feature = "sources-prometheus")]
    PrometheusRemoteWrite(prometheus::PrometheusRemoteWriteConfig),

    /// Redis.
    #[cfg(feature = "sources-redis")]
    Redis(redis::RedisSourceConfig),

    /// Test (backpressure).
    #[cfg(test)]
    TestBackpressure(crate::test_util::mock::sources::BackpressureSourceConfig),

    /// Test (basic).
    #[cfg(test)]
    TestBasic(crate::test_util::mock::sources::BasicSourceConfig),

    /// Test (error).
    #[cfg(test)]
    TestError(crate::test_util::mock::sources::ErrorSourceConfig),

    /// Test (panic).
    #[cfg(test)]
    TestPanic(crate::test_util::mock::sources::PanicSourceConfig),

    /// Test (tripwire).
    #[cfg(test)]
    TestTripwire(crate::test_util::mock::sources::TripwireSourceConfig),

    /// Socket.
    #[cfg(feature = "sources-socket")]
    Socket(socket::SocketConfig),

    /// Splunk HEC.
    #[cfg(feature = "sources-splunk_hec")]
    SplunkHec(splunk_hec::SplunkConfig),

    /// Statsd.
    #[cfg(feature = "sources-statsd")]
    Statsd(statsd::StatsdConfig),

    /// Stdin.
    #[cfg(feature = "sources-stdin")]
    Stdin(file_descriptors::stdin::StdinConfig),

    /// Syslog.
    #[cfg(feature = "sources-syslog")]
    Syslog(syslog::SyslogConfig),

    /// Unit test.
    UnitTest(UnitTestSourceConfig),

    /// Unit test stream.
    UnitTestStream(UnitTestStreamSourceConfig),

    /// Vector.
    #[cfg(feature = "sources-vector")]
<<<<<<< HEAD
    Vector(#[configurable(derived)] vector::VectorConfig),

    /// Systemd-Journal-Gatewayd
    #[cfg(feature = "sources-systemd_journal_gatewayd")]
    SystemdJournalGatewayd(#[configurable(derived)] SystemdJournalGatewaydConfig),
=======
    Vector(vector::VectorConfig),
>>>>>>> eeb2bb5f
}

// We can't use `enum_dispatch` here because it doesn't support associated constants.
impl NamedComponent for Sources {
    const NAME: &'static str = "_invalid_usage";

    fn get_component_name(&self) -> &'static str {
        match self {
            #[cfg(feature = "sources-amqp")]
            Self::Amqp(config) => config.get_component_name(),
            #[cfg(feature = "sources-apache_metrics")]
            Self::ApacheMetrics(config) => config.get_component_name(),
            #[cfg(feature = "sources-aws_ecs_metrics")]
            Self::AwsEcsMetrics(config) => config.get_component_name(),
            #[cfg(feature = "sources-aws_kinesis_firehose")]
            Self::AwsKinesisFirehose(config) => config.get_component_name(),
            #[cfg(feature = "sources-aws_s3")]
            Self::AwsS3(config) => config.get_component_name(),
            #[cfg(feature = "sources-aws_sqs")]
            Self::AwsSqs(config) => config.get_component_name(),
            #[cfg(feature = "sources-datadog_agent")]
            Self::DatadogAgent(config) => config.get_component_name(),
            #[cfg(feature = "sources-demo_logs")]
            Self::DemoLogs(config) => config.get_component_name(),
            #[cfg(all(unix, feature = "sources-dnstap"))]
            Self::Dnstap(config) => config.get_component_name(),
            #[cfg(feature = "sources-docker_logs")]
            Self::DockerLogs(config) => config.get_component_name(),
            #[cfg(feature = "sources-eventstoredb_metrics")]
            Self::EventstoredbMetrics(config) => config.get_component_name(),
            #[cfg(feature = "sources-exec")]
            Self::Exec(config) => config.get_component_name(),
            #[cfg(feature = "sources-file")]
            Self::File(config) => config.get_component_name(),
            #[cfg(all(unix, feature = "sources-file-descriptor"))]
            Self::FileDescriptor(config) => config.get_component_name(),
            #[cfg(feature = "sources-fluent")]
            Self::Fluent(config) => config.get_component_name(),
            #[cfg(feature = "sources-gcp_pubsub")]
            Self::GcpPubsub(config) => config.get_component_name(),
            #[cfg(feature = "sources-heroku_logs")]
            Self::HerokuLogs(config) => config.get_component_name(),
            #[cfg(feature = "sources-host_metrics")]
            Self::HostMetrics(config) => config.get_component_name(),
            #[cfg(feature = "sources-http_server")]
            Self::Http(config) => config.get_component_name(),
            #[cfg(feature = "sources-http_client")]
            Self::HttpClient(config) => config.get_component_name(),
            #[cfg(feature = "sources-http_server")]
            Self::HttpServer(config) => config.get_component_name(),
            #[cfg(feature = "sources-internal_logs")]
            Self::InternalLogs(config) => config.get_component_name(),
            #[cfg(feature = "sources-internal_metrics")]
            Self::InternalMetrics(config) => config.get_component_name(),
            #[cfg(all(unix, feature = "sources-journald"))]
            Self::Journald(config) => config.get_component_name(),
            #[cfg(feature = "sources-kafka")]
            Self::Kafka(config) => config.get_component_name(),
            #[cfg(feature = "sources-kubernetes_logs")]
            Self::KubernetesLogs(config) => config.get_component_name(),
            #[cfg(all(feature = "sources-logstash"))]
            Self::Logstash(config) => config.get_component_name(),
            #[cfg(feature = "sources-mongodb_metrics")]
            Self::MongodbMetrics(config) => config.get_component_name(),
            #[cfg(all(feature = "sources-nats"))]
            Self::Nats(config) => config.get_component_name(),
            #[cfg(feature = "sources-nginx_metrics")]
            Self::NginxMetrics(config) => config.get_component_name(),
            #[cfg(feature = "sources-opentelemetry")]
            Self::Opentelemetry(config) => config.get_component_name(),
            #[cfg(feature = "sources-postgresql_metrics")]
            Self::PostgresqlMetrics(config) => config.get_component_name(),
            #[cfg(feature = "sources-prometheus")]
            Self::PrometheusScrape(config) => config.get_component_name(),
            #[cfg(feature = "sources-prometheus")]
            Self::PrometheusRemoteWrite(config) => config.get_component_name(),
            #[cfg(feature = "sources-redis")]
            Self::Redis(config) => config.get_component_name(),
            #[cfg(test)]
            Self::TestBackpressure(config) => config.get_component_name(),
            #[cfg(test)]
            Self::TestBasic(config) => config.get_component_name(),
            #[cfg(test)]
            Self::TestError(config) => config.get_component_name(),
            #[cfg(test)]
            Self::TestPanic(config) => config.get_component_name(),
            #[cfg(test)]
            Self::TestTripwire(config) => config.get_component_name(),
            #[cfg(feature = "sources-socket")]
            Self::Socket(config) => config.get_component_name(),
            #[cfg(feature = "sources-splunk_hec")]
            Self::SplunkHec(config) => config.get_component_name(),
            #[cfg(feature = "sources-statsd")]
            Self::Statsd(config) => config.get_component_name(),
            #[cfg(feature = "sources-stdin")]
            Self::Stdin(config) => config.get_component_name(),
            #[cfg(feature = "sources-syslog")]
            Self::Syslog(config) => config.get_component_name(),
            Self::UnitTest(config) => config.get_component_name(),
            Self::UnitTestStream(config) => config.get_component_name(),
            #[cfg(feature = "sources-vector")]
            Self::Vector(config) => config.get_component_name(),
            #[cfg(feature = "sources-systemd_journal_gatewayd")]
            Self::SystemdJournalGatewayd(config) => config.get_component_name(),
        }
    }
}<|MERGE_RESOLUTION|>--- conflicted
+++ resolved
@@ -298,15 +298,11 @@
 
     /// Vector.
     #[cfg(feature = "sources-vector")]
-<<<<<<< HEAD
-    Vector(#[configurable(derived)] vector::VectorConfig),
+    Vector(vector::VectorConfig),
 
     /// Systemd-Journal-Gatewayd
     #[cfg(feature = "sources-systemd_journal_gatewayd")]
     SystemdJournalGatewayd(#[configurable(derived)] SystemdJournalGatewaydConfig),
-=======
-    Vector(vector::VectorConfig),
->>>>>>> eeb2bb5f
 }
 
 // We can't use `enum_dispatch` here because it doesn't support associated constants.
